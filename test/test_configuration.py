--- conflicted
+++ resolved
@@ -404,7 +404,6 @@
     assert config.config_sources[1] is new_sources[1]
 
 
-<<<<<<< HEAD
 def test_property_is_read_only():
     config = GrandchildConfig()
     with pytest.raises(AttributeError):
@@ -506,7 +505,8 @@
     config.read()
 
     assert config.prop3.prop3 == 'child_new_value'
-=======
+
+
 def test_config_repr():
     class SampleChildConfig(Config):
         a = key(section_name='test', cast=str, required=False, default='A')
@@ -517,5 +517,4 @@
         child = group_key(SampleChildConfig)
 
     config = SampleConfig()
-    assert repr(config) == "SampleConfig(b='B', child=SampleChildConfig(a='A'))"
->>>>>>> 115e629e
+    assert repr(config) == "SampleConfig(b='B', child=SampleChildConfig(a='A'))"